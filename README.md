## 介绍

p2pspider 是一个 DHT 爬虫 + BT 客户端的结合体, 从全球 DHT 网络里"嗅探"人们正在下载的资源, 并把资源的`metadata`(种子的主要信息)从远程 BT 客户端下载, 并生成资源磁力链接. 通过磁力链接, 你就可以下载到资源文件.

[English document](https://github.com/Fuck-You-GFW/p2pspider#introduction)


## 用途

你可以使用 p2pspider 打造私人种子库, 也可拿它做资源数据挖掘与分析。

## 安装

```
git clone https://github.com/Fuck-You-GFW/p2pspider
```

## 使用
使用前, 请确保你的 `node` 版本 `>=0.12.0`.

```js
'use strict';
var p2pspider = require('../lib/index');
p2pspider(
    {
        address: '0.0.0.0',
        port: 6881,
        nodesMaxSize: 200,   // be careful
        maxConnections: 400, // be careful
        timeout: 5000,
        filter: function(infohash, callback) {
            var theInfohashIsExistsInDatabase = false; // false => always to download the metadata even though the metadata is exists.
            callback(theInfohashIsExistsInDatabase);
        }
    },
    function(metadata) {
        console.log(metadata);
    }
);
```

建议放在有公网 IP 的主机上执行。

## 待做

>* 效率优化
>* 数据保存
>* 跨平台 GUI 化
>* 数据共享
>* 资源下载
>* 视频流媒体播放

## 目标

打造成人人都能用的神器, 可以用它搜索种子; 下载资源; 共享数据库; 如果是视频, 可边下载边播放; 打造成分布式快播是可以有滴. :)

## 贡献代码

fork 并拉取代码后，执行 `npm install` 安装依赖, 然后执行 `node test/index.js` 就可以看到测试效果。

## 协议

[bep_0005](http://www.bittorrent.org/beps/bep_0005.html), [bep_0003](http://www.bittorrent.org/beps/bep_0003.html), [bep_0010](http://www.bittorrent.org/beps/bep_0010.html), [bep_0009](http://www.bittorrent.org/beps/bep_0009.html)

## 感谢

在开发这个项目时, 从 [bittorrent-protocol](https://github.com/feross/bittorrent-protocol) 和  [ut_metadata](https://github.com/feross/ut_metadata) 借鉴了一些实现代码. 非常感谢其作者 [@feross](https://github.com/feross) 指点迷津.

## 提醒

不要拿这个爬虫爬取的数据分享到互联网, 因为很多敏感资源; 色情资源; 侵权资源. 否则后果自负喔.

## 许可证
MIT

---

##Introduction
p2pspider is a crawler combined with DHT Spider and BitTorrent Client.

It crawls what people is downloading on the worldwide DHT Network, and `metadata` (the core data of a torrent) from remote BitTorrent Clients. p2pspider also generates magnet URLs, you can import the URLs to your local BitTorrent Client in order to download the resources you want.

You can also use p2pspider to build your own torrents database for data mining and analyzing.

##Install
```
git clone https://github.com/Fuck-You-GFW/p2pspider
```

##Usage

Before using this, please ensure your `node` version `>=0.12.0`.

```js
'use strict';
var p2pspider = require('../lib/index');
p2pspider(
    {
<<<<<<< HEAD
        address: '0.0.0.0',
        port: 6881,
        nodesMaxSize: 200,   // be careful
        maxConnections: 400, // be careful
        timeout: 5000,
=======
        // DHT listening address
        address: '0.0.0.0',
        
        // DHT listening port
        port: 6881,
        
        // find_node requests be sent per second. If allowed, higher value it is, faster speed it will be.
        nodesMaxSize: 2000,
        
        // Maximum BT Client connections.
        // If allowed, higher value it is, faster speed will be.
        // Do not exceed the system maximum TCP connection number, otherwise it may crash due to overload.
        maxConnections: 2000,
        
        // BT Client TCP timeout.
        timeout: 5000,
        
        // If you store infohash to the database, you can use this to check infohash is exist or not.
        // callback gets bool value. When true, crawler don't crawl. When false, crawler crawls.
>>>>>>> 8eaf15ed
        filter: function(infohash, callback) {
            var theInfohashIsExistsInDatabase = false; // false => always to download the metadata even though the metadata is exists.
            callback(theInfohashIsExistsInDatabase);
        }
    },
<<<<<<< HEAD
=======
    
    // You can store the data you interested to the database, or a file, even remote services. Suggest to save metadata.infohash in order to filts duplicate data.
>>>>>>> 8eaf15ed
    function(metadata) {
        console.log(metadata);
    }
);
```

*We highly recommend to run p2pspider on a host which has dedicated public IP.*

##Upcoming features
* Performance optimization
* Data storage
* Cross-platform GUI
* Data sharing
* Data downloading
* Video streaming

##Goals
* Make p2pspider be an easy-using tool for you.
* You can use it to search torrents, to download resources, even to share the database.
* You can play videos when you're downloading them.
* Build an another QVod platform is possible.

##Contribute
After forking the code, use ```npm install``` to install required packages. Run ```node test/index.js``` to review results.

##Protocols
[bep_0005](http://www.bittorrent.org/beps/bep_0005.html), [bep_0003](http://www.bittorrent.org/beps/bep_0003.html), [bep_0010](http://www.bittorrent.org/beps/bep_0010.html), [bep_0009](http://www.bittorrent.org/beps/bep_0009.html)

##Thanks
When I was developing this project, I references some code from [bittorrent-protocol](https://github.com/feross/bittorrent-protocol) and  [ut_metadata](https://github.com/feross/ut_metadata), thanks to their author,  [@feross](https://github.com/feross)'s pointing.

##Notice
Please don't share the data p2pspider crawled to the internet. Because sometimes it crawls sensitive/copyrighted/porn data.

##License
MIT<|MERGE_RESOLUTION|>--- conflicted
+++ resolved
@@ -96,43 +96,16 @@
 var p2pspider = require('../lib/index');
 p2pspider(
     {
-<<<<<<< HEAD
         address: '0.0.0.0',
         port: 6881,
         nodesMaxSize: 200,   // be careful
         maxConnections: 400, // be careful
         timeout: 5000,
-=======
-        // DHT listening address
-        address: '0.0.0.0',
-        
-        // DHT listening port
-        port: 6881,
-        
-        // find_node requests be sent per second. If allowed, higher value it is, faster speed it will be.
-        nodesMaxSize: 2000,
-        
-        // Maximum BT Client connections.
-        // If allowed, higher value it is, faster speed will be.
-        // Do not exceed the system maximum TCP connection number, otherwise it may crash due to overload.
-        maxConnections: 2000,
-        
-        // BT Client TCP timeout.
-        timeout: 5000,
-        
-        // If you store infohash to the database, you can use this to check infohash is exist or not.
-        // callback gets bool value. When true, crawler don't crawl. When false, crawler crawls.
->>>>>>> 8eaf15ed
         filter: function(infohash, callback) {
             var theInfohashIsExistsInDatabase = false; // false => always to download the metadata even though the metadata is exists.
             callback(theInfohashIsExistsInDatabase);
         }
     },
-<<<<<<< HEAD
-=======
-    
-    // You can store the data you interested to the database, or a file, even remote services. Suggest to save metadata.infohash in order to filts duplicate data.
->>>>>>> 8eaf15ed
     function(metadata) {
         console.log(metadata);
     }
